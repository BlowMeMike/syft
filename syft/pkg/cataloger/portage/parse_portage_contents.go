package portage

import (
	"bufio"
	"fmt"
	"path"
	"path/filepath"
	"regexp"
	"strconv"
	"strings"

	"github.com/anchore/syft/internal/log"
	"github.com/anchore/syft/syft/artifact"
	"github.com/anchore/syft/syft/file"
	"github.com/anchore/syft/syft/pkg"
	"github.com/anchore/syft/syft/pkg/cataloger/generic"
	"github.com/anchore/syft/syft/source"
)

var (
	cpvRe                = regexp.MustCompile(`/([^/]*/[\w+][\w+-]*)-((\d+)((\.\d+)*)([a-z]?)((_(pre|p|beta|alpha|rc)\d*)*)(-r\d+)?)/CONTENTS$`)
	_     generic.Parser = parsePortageContents
)

func parsePortageContents(resolver source.FileResolver, _ *generic.Environment, reader source.LocationReadCloser) ([]pkg.Package, []artifact.Relationship, error) {
	cpvMatch := cpvRe.FindStringSubmatch(reader.Location.RealPath)
	if cpvMatch == nil {
		return nil, nil, fmt.Errorf("failed to match package and version in %s", reader.Location.RealPath)
	}

	name, version := cpvMatch[1], cpvMatch[2]
	if name == "" || version == "" {
		log.WithFields("path", reader.Location.RealPath).Warnf("failed to parse portage name and version")
		return nil, nil, nil
	}

	p := pkg.Package{
		Name:    name,
		Version: version,
		PURL:    packageURL(name, version),
		Locations: source.NewLocationSet(
			reader.Location.WithAnnotation(pkg.EvidenceAnnotationKey, pkg.PrimaryEvidenceAnnotation),
		),
		Type:         pkg.PortagePkg,
		MetadataType: pkg.PortageMetadataType,
		Metadata: pkg.PortageMetadata{
			// ensure the default value for a collection is never nil since this may be shown as JSON
			Files: make([]pkg.PortageFileRecord, 0),
		},
	}
	addLicenses(resolver, reader.Location, &p)
	addSize(resolver, reader.Location, &p)
	addFiles(resolver, reader.Location, &p)

	p.SetID()

	return []pkg.Package{p}, nil, nil
}

func addFiles(resolver source.FileResolver, dbLocation source.Location, p *pkg.Package) {
	contentsReader, err := resolver.FileContentsByLocation(dbLocation)
	if err != nil {
		log.WithFields("path", dbLocation.RealPath).Warnf("failed to fetch portage contents (package=%s): %+v", p.Name, err)
		return
	}

	entry, ok := p.Metadata.(pkg.PortageMetadata)
	if !ok {
		return
	}

	scanner := bufio.NewScanner(contentsReader)
	for scanner.Scan() {
		line := strings.Trim(scanner.Text(), "\n")
		fields := strings.Split(line, " ")

		if fields[0] == "obj" {
			record := pkg.PortageFileRecord{
				Path: fields[1],
			}
			record.Digest = &file.Digest{
				Algorithm: "md5",
				Value:     fields[2],
			}
			entry.Files = append(entry.Files, record)
		}
	}

	p.Metadata = entry
	p.Locations.Add(dbLocation)
}

func addLicenses(resolver source.FileResolver, dbLocation source.Location, p *pkg.Package) {
	parentPath := filepath.Dir(dbLocation.RealPath)

	location := resolver.RelativeFileByPath(dbLocation, path.Join(parentPath, "LICENSE"))

	if location == nil {
		return
	}

	licenseReader, err := resolver.FileContentsByLocation(*location)
	if err != nil {
		log.WithFields("path", dbLocation.RealPath).Warnf("failed to fetch portage LICENSE: %+v", err)
		return
	}

<<<<<<< HEAD
	p.Licenses = extractLicenses(licenseReader)
=======
	findings := internal.NewStringSet()
	scanner := bufio.NewScanner(licenseReader)
	scanner.Split(bufio.ScanWords)
	for scanner.Scan() {
		token := scanner.Text()
		if token != "||" && token != "(" && token != ")" {
			findings.Add(token)
		}
	}

	licenseCandidates := findings.ToSlice()
	p.Licenses = pkg.NewLicenseSet(pkg.NewLicensesFromLocation(*location, licenseCandidates...)...)
>>>>>>> f6f8332b
	p.Locations.Add(location.WithAnnotation(pkg.EvidenceAnnotationKey, pkg.SupportingEvidenceAnnotation))
}

func addSize(resolver source.FileResolver, dbLocation source.Location, p *pkg.Package) {
	parentPath := filepath.Dir(dbLocation.RealPath)

	location := resolver.RelativeFileByPath(dbLocation, path.Join(parentPath, "SIZE"))

	if location == nil {
		return
	}

	entry, ok := p.Metadata.(pkg.PortageMetadata)
	if !ok {
		return
	}

	sizeReader, err := resolver.FileContentsByLocation(*location)
	if err != nil {
		log.WithFields("name", p.Name).Warnf("failed to fetch portage SIZE: %+v", err)
		return
	}

	scanner := bufio.NewScanner(sizeReader)
	for scanner.Scan() {
		line := strings.Trim(scanner.Text(), "\n")
		size, err := strconv.Atoi(line)
		if err == nil {
			entry.InstalledSize = size
		}
	}

	p.Metadata = entry
	p.Locations.Add(location.WithAnnotation(pkg.EvidenceAnnotationKey, pkg.SupportingEvidenceAnnotation))
}<|MERGE_RESOLUTION|>--- conflicted
+++ resolved
@@ -105,22 +105,8 @@
 		return
 	}
 
-<<<<<<< HEAD
-	p.Licenses = extractLicenses(licenseReader)
-=======
-	findings := internal.NewStringSet()
-	scanner := bufio.NewScanner(licenseReader)
-	scanner.Split(bufio.ScanWords)
-	for scanner.Scan() {
-		token := scanner.Text()
-		if token != "||" && token != "(" && token != ")" {
-			findings.Add(token)
-		}
-	}
-
-	licenseCandidates := findings.ToSlice()
+	licenseCandidates := extractLicenses(licenseReader)
 	p.Licenses = pkg.NewLicenseSet(pkg.NewLicensesFromLocation(*location, licenseCandidates...)...)
->>>>>>> f6f8332b
 	p.Locations.Add(location.WithAnnotation(pkg.EvidenceAnnotationKey, pkg.SupportingEvidenceAnnotation))
 }
 
