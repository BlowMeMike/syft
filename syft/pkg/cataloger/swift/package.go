--- conflicted
+++ resolved
@@ -16,7 +16,6 @@
 		Locations:    file.NewLocationSet(locations...),
 		Type:         pkg.SwiftPkg,
 		Language:     pkg.Swift,
-		MetadataType: pkg.SwiftPackageManagerMetadataType,
 		Metadata: pkg.SwiftPackageManagerMetadata{
 			Revision: revision,
 		},
@@ -29,22 +28,12 @@
 
 func newCocoaPodsPackage(name, version, hash string, locations ...file.Location) pkg.Package {
 	p := pkg.Package{
-<<<<<<< HEAD
-		Name:      name,
-		Version:   version,
-		PURL:      packageURL(name, version),
-		Locations: file.NewLocationSet(locations...),
-		Type:      pkg.CocoapodsPkg,
-		Language:  pkg.Swift,
-=======
 		Name:         name,
 		Version:      version,
 		PURL:         cocoaPodsPackageURL(name, version),
 		Locations:    file.NewLocationSet(locations...),
 		Type:         pkg.CocoapodsPkg,
 		Language:     pkg.Swift,
-		MetadataType: pkg.CocoapodsMetadataType,
->>>>>>> 756d0f29
 		Metadata: pkg.CocoapodsMetadata{
 			Checksum: hash,
 		},
