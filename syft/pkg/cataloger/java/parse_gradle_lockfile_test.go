package java

import (
	"testing"

	"github.com/anchore/syft/syft/file"
	"github.com/anchore/syft/syft/pkg"
	"github.com/anchore/syft/syft/pkg/cataloger/internal/pkgtest"
)

func Test_parserGradleLockfile(t *testing.T) {
	tests := []struct {
		input    string
		expected []pkg.Package
	}{
		{
			input: "test-fixtures/gradle/gradle.lockfile",
			expected: []pkg.Package{
				{
<<<<<<< HEAD
					Name:     "hamcrest-core",
					Version:  "1.3",
					Language: pkg.Java,
					Type:     pkg.JavaPkg,
				},
				{
					Name:     "joda-time",
					Version:  "2.2",
					Language: pkg.Java,
					Type:     pkg.JavaPkg,
				},
				{
					Name:     "junit",
					Version:  "4.12",
					Language: pkg.Java,
					Type:     pkg.JavaPkg,
=======
					Name:         "commons-text",
					Version:      "1.8",
					Language:     pkg.Java,
					Type:         pkg.JavaPkg,
					MetadataType: pkg.JavaMetadataType,
					Metadata: pkg.JavaMetadata{
						PomProject: &pkg.PomProject{GroupID: "org.apache.commons", ArtifactID: "commons-text", Version: "1.8", Name: "commons-text"},
					},
				},
				{
					Name:         "hamcrest-core",
					Version:      "1.3",
					Language:     pkg.Java,
					Type:         pkg.JavaPkg,
					MetadataType: pkg.JavaMetadataType,
					Metadata: pkg.JavaMetadata{
						PomProject: &pkg.PomProject{GroupID: "org.hamcrest", ArtifactID: "hamcrest-core", Version: "1.3", Name: "hamcrest-core"},
					},
				},
				{
					Name:         "joda-time",
					Version:      "2.2",
					Language:     pkg.Java,
					Type:         pkg.JavaPkg,
					MetadataType: pkg.JavaMetadataType,
					Metadata: pkg.JavaMetadata{
						PomProject: &pkg.PomProject{GroupID: "joda-time", ArtifactID: "joda-time", Version: "2.2", Name: "joda-time"},
					},
				},
				{
					Name:         "junit",
					Version:      "4.12",
					Language:     pkg.Java,
					Type:         pkg.JavaPkg,
					MetadataType: pkg.JavaMetadataType,
					Metadata: pkg.JavaMetadata{
						PomProject: &pkg.PomProject{GroupID: "junit", ArtifactID: "junit", Version: "4.12", Name: "junit"},
					},
>>>>>>> 541c8d33
				},
			},
		},
	}

	for _, test := range tests {
		t.Run(test.input, func(t *testing.T) {
			for i := range test.expected {
				test.expected[i].Locations.Add(file.NewLocation(test.input))
			}
			pkgtest.TestFileParser(t, test.input, parseGradleLockfile, test.expected, nil)
		})
	}
}<|MERGE_RESOLUTION|>--- conflicted
+++ resolved
@@ -17,63 +17,40 @@
 			input: "test-fixtures/gradle/gradle.lockfile",
 			expected: []pkg.Package{
 				{
-<<<<<<< HEAD
+					Name:     "commons-text",
+					Version:  "1.8",
+					Language: pkg.Java,
+					Type:     pkg.JavaPkg,
+					Metadata: pkg.JavaMetadata{
+						PomProject: &pkg.PomProject{GroupID: "org.apache.commons", ArtifactID: "commons-text", Version: "1.8", Name: "commons-text"},
+					},
+				},
+				{
 					Name:     "hamcrest-core",
 					Version:  "1.3",
 					Language: pkg.Java,
 					Type:     pkg.JavaPkg,
+					Metadata: pkg.JavaMetadata{
+						PomProject: &pkg.PomProject{GroupID: "org.hamcrest", ArtifactID: "hamcrest-core", Version: "1.3", Name: "hamcrest-core"},
+					},
 				},
 				{
 					Name:     "joda-time",
 					Version:  "2.2",
 					Language: pkg.Java,
 					Type:     pkg.JavaPkg,
+					Metadata: pkg.JavaMetadata{
+						PomProject: &pkg.PomProject{GroupID: "joda-time", ArtifactID: "joda-time", Version: "2.2", Name: "joda-time"},
+					},
 				},
 				{
 					Name:     "junit",
 					Version:  "4.12",
 					Language: pkg.Java,
 					Type:     pkg.JavaPkg,
-=======
-					Name:         "commons-text",
-					Version:      "1.8",
-					Language:     pkg.Java,
-					Type:         pkg.JavaPkg,
-					MetadataType: pkg.JavaMetadataType,
-					Metadata: pkg.JavaMetadata{
-						PomProject: &pkg.PomProject{GroupID: "org.apache.commons", ArtifactID: "commons-text", Version: "1.8", Name: "commons-text"},
-					},
-				},
-				{
-					Name:         "hamcrest-core",
-					Version:      "1.3",
-					Language:     pkg.Java,
-					Type:         pkg.JavaPkg,
-					MetadataType: pkg.JavaMetadataType,
-					Metadata: pkg.JavaMetadata{
-						PomProject: &pkg.PomProject{GroupID: "org.hamcrest", ArtifactID: "hamcrest-core", Version: "1.3", Name: "hamcrest-core"},
-					},
-				},
-				{
-					Name:         "joda-time",
-					Version:      "2.2",
-					Language:     pkg.Java,
-					Type:         pkg.JavaPkg,
-					MetadataType: pkg.JavaMetadataType,
-					Metadata: pkg.JavaMetadata{
-						PomProject: &pkg.PomProject{GroupID: "joda-time", ArtifactID: "joda-time", Version: "2.2", Name: "joda-time"},
-					},
-				},
-				{
-					Name:         "junit",
-					Version:      "4.12",
-					Language:     pkg.Java,
-					Type:         pkg.JavaPkg,
-					MetadataType: pkg.JavaMetadataType,
 					Metadata: pkg.JavaMetadata{
 						PomProject: &pkg.PomProject{GroupID: "junit", ArtifactID: "junit", Version: "4.12", Name: "junit"},
 					},
->>>>>>> 541c8d33
 				},
 			},
 		},
