package java

import (
	"bufio"
	"strings"

	"github.com/anchore/syft/syft/artifact"
	"github.com/anchore/syft/syft/file"
	"github.com/anchore/syft/syft/pkg"
	"github.com/anchore/syft/syft/pkg/cataloger/generic"
)

const gradleLockfileGlob = "**/gradle.lockfile*"

// Dependency represents a single dependency in the gradle.lockfile file
type LockfileDependency struct {
	Group   string
	Name    string
	Version string
}

func parseGradleLockfile(_ file.Resolver, _ *generic.Environment, reader file.LocationReadCloser) ([]pkg.Package, []artifact.Relationship, error) {
	var pkgs []pkg.Package

	// Create a new scanner to read the file
	scanner := bufio.NewScanner(reader)

	// Create slices to hold the dependencies and plugins
	dependencies := []LockfileDependency{}

	// Loop over all lines in the file
	for scanner.Scan() {
		line := scanner.Text()

		// Trim leading and trailing whitespace from the line
		line = strings.TrimSpace(line)

		groupNameVersion := line
		groupNameVersion = strings.Split(groupNameVersion, "=")[0]
		parts := strings.Split(groupNameVersion, ":")

		// we have a version directly specified
		if len(parts) == 3 {
			// Create a new Dependency struct and add it to the dependencies slice
			dep := LockfileDependency{Group: parts[0], Name: parts[1], Version: parts[2]}
			dependencies = append(dependencies, dep)
		}
	}
	// map the dependencies
	for _, dep := range dependencies {
		mappedPkg := pkg.Package{
			Name:    dep.Name,
			Version: dep.Version,
			Locations: file.NewLocationSet(
				reader.Location.WithAnnotation(pkg.EvidenceAnnotationKey, pkg.PrimaryEvidenceAnnotation),
			),
<<<<<<< HEAD
			Language: pkg.Java,
			Type:     pkg.JavaPkg,
=======
			Language:     pkg.Java,
			Type:         pkg.JavaPkg,
			MetadataType: pkg.JavaMetadataType,
			Metadata: pkg.JavaMetadata{
				PomProject: &pkg.PomProject{
					GroupID:    dep.Group,
					ArtifactID: dep.Name,
					Version:    dep.Version,
					Name:       dep.Name,
				},
			},
>>>>>>> 541c8d33
		}
		mappedPkg.SetID()
		pkgs = append(pkgs, mappedPkg)
	}

	return pkgs, nil, nil
}<|MERGE_RESOLUTION|>--- conflicted
+++ resolved
@@ -54,13 +54,8 @@
 			Locations: file.NewLocationSet(
 				reader.Location.WithAnnotation(pkg.EvidenceAnnotationKey, pkg.PrimaryEvidenceAnnotation),
 			),
-<<<<<<< HEAD
 			Language: pkg.Java,
 			Type:     pkg.JavaPkg,
-=======
-			Language:     pkg.Java,
-			Type:         pkg.JavaPkg,
-			MetadataType: pkg.JavaMetadataType,
 			Metadata: pkg.JavaMetadata{
 				PomProject: &pkg.PomProject{
 					GroupID:    dep.Group,
@@ -69,7 +64,6 @@
 					Name:       dep.Name,
 				},
 			},
->>>>>>> 541c8d33
 		}
 		mappedPkg.SetID()
 		pkgs = append(pkgs, mappedPkg)
